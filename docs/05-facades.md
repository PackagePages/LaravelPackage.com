---
title: "Facades"
description: "Facades can provide end-users of your package with an easy-to-use (and understand) API for interaction with the functions (features) within your package. This section explains how to create your facades for your package."
tags: ["Facades", "API"]
image: "https://www.laravelpackage.com/assets/pages/laravelpackage.jpeg"
date: 2019-09-17
---

# Facades

The word 'facade' refers to a "superficial appearance or illusion of something," according to [Dictionary.com](https://www.dictionary.com/browse/facade). In architecture, the term refers to the front of a building.

A facade in Laravel is a class that redirects **static** method calls to the **dynamic** methods of an underlying class. A facade's goal is to provide a memorable and expressive syntax to access an underlying class's functionality.

An example of a fluent API using a facade:

```php
MessageFactory::sentBy($user)
    ->withTopic('Example message')
    ->withMessage($body)
    ->withReply($replyByFrank)
    ->create();
```

## How a Facade Works

To learn more about facades and how they work, refer to the excellent [Laravel documentation](https://laravel.com/docs/facades#how-facades-work).

Practically, it boils down to calling static methods on a Facade, which are "proxied" (redirected) to the non-static methods of an underlying class you have specified. This means that you're not _actually_ using static methods. An example is discussed below, using a `Calculator` class as an example.

## Creating a Facade

Let’s assume that we provide a `Calculator` class as part of our package and want to make this class available as a facade.

First create a `Calculator.php` file in the `src/` directory. To keep things simple, the calculator provides an `add()`, `subtract()` and `clear()` method. All methods return the object itself allowing for a fluent API (chaining the method calls, like: `->add()->subtract()->subtract()->result()`).

```php
// 'src/Calculator.php'
<?php

namespace JohnDoe\BlogPackage;

class Calculator
{
    private $result;

    public function __construct()
    {
        $this->result = 0;
    }

    public function add(int $value)
    {
        $this->result += $value;

        return $this;
    }

    public function subtract(int $value)
    {
        $this->result -= $value;

        return $this;
    }

    public function clear()
    {
      $this->result = 0;

      return $this;
    }

    public function getResult()
    {
        return $this->result;
    }
}
```

In addition to this class, we’ll create the facade in a new `src/Facades` folder:

```php
// 'src/Facades/Calculator.php'
<?php

namespace JohnDoe\BlogPackage\Facades;

use Illuminate\Support\Facades\Facade;

class Calculator extends Facade
{
    protected static function getFacadeAccessor()
    {
        return 'calculator';
    }
}
```

Finally, we register the binding in the service container in our service provider:

```php
// BlogPackageServiceProvider.php
namespace JohnDoe\BlogPackage;

public function register()
{
  $this->app->bind('calculator', function($app) {
      return new Calculator();
  });
}
```

The end user can now use the `Calculator` facade after importing it from the appropriate namespace: `use JohnDoe\BlogPackage\Facades\Calculator;`. However, Laravel allows us to register an alias that can register a facade in the root namespace. We can define our alias under an “alias” key below the “providers” in the `composer.json` file:

```json
"extra": {
    "laravel": {
        "providers": [
            "JohnDoe\\BlogPackage\\BlogPackageServiceProvider"
        ],
        "aliases": {
            "Calculator": "JohnDoe\\BlogPackage\\Facades\\Calculator"
        }
    }
}
```

<<<<<<< HEAD
You can also load an alias from a Service Provider (or anywhere else) by using the `AliasLoader` singleton class:

```
$loader = \Illuminate\Foundation\AliasLoader::getInstance();
$loader->alias('Calculator', "JohnDoe\\BlogPackage\\Facades\\Calculator");
```
=======

**Important**: this feature is available starting from Laravel 5.5. With version 5.4 or below, you must register your facades manually in the aliases section of the `config/app.php` configuration file.
>>>>>>> 488bbe2d

Our facade now no longer requires an import and can be used in projects from the root namespace:

```php
// Usage of the example Calculator facade
Calculator::add(5)->subtract(3)->getResult(); // 2
```<|MERGE_RESOLUTION|>--- conflicted
+++ resolved
@@ -125,17 +125,15 @@
 }
 ```
 
-<<<<<<< HEAD
+**Important**: this feature is available starting from Laravel 5.5. With version 5.4 or below, you must register your facades manually in the aliases section of the `config/app.php` configuration file.
+
+
 You can also load an alias from a Service Provider (or anywhere else) by using the `AliasLoader` singleton class:
 
 ```
 $loader = \Illuminate\Foundation\AliasLoader::getInstance();
 $loader->alias('Calculator', "JohnDoe\\BlogPackage\\Facades\\Calculator");
 ```
-=======
-
-**Important**: this feature is available starting from Laravel 5.5. With version 5.4 or below, you must register your facades manually in the aliases section of the `config/app.php` configuration file.
->>>>>>> 488bbe2d
 
 Our facade now no longer requires an import and can be used in projects from the root namespace:
 
