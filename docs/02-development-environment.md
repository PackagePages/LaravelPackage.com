--- conflicted
+++ resolved
@@ -1,23 +1,14 @@
 # Development Environment
 
 ## Installing Composer
-<<<<<<< HEAD
-
-There's a big chance that you already have Composer installed. However, in the case you haven't installed Composer already, the quickest way to get up and running is by copying the script provided on the download page of [Composer](https://getcomposer.org/download/). By copying and pasting the provided script in your command line, the `composer.phar` installer will be downloaded, run and removed again. You can verify a succesful installation by running `composer --version`. To update composer to the latest version, run `composer self-update`.
-
-## Package skeleton
-
-=======
 There's a big chance that you already have Composer installed. However, in the case you haven't installed Composer already, the quickest way to get up and running is by copying the script provided on the download page of [Composer](https://getcomposer.org/download/). By copying and pasting the provided script in your command line, the `composer.phar` installer will be downloaded, run and removed again. You can verify a successful installation by running `composer --version`. To update composer to the latest version, run `composer self-update`.
 
 ## Package skeleton
->>>>>>> ff759fb9
 To start with developing a package, first create an empty directory. It is not necessary to nest packages in an existing Laravel project and I would highly recommend to keep your packages separate from your (Laravel) projects to be able to easily differentiate between them.
 
 Personally, my packages are stored in `~/packages/` and my Laravel apps live in `~/websites/`.
 
 ## Composer.json
-
 In the root of your package, first create a `composer.json` file with the following minimal configuration (as shown below). Of course, replace all details with your own.
 
 It is important that you are consistent with naming your packages. The common convention is to use your GitHub / Gitlab / Bitbucket / etc.` username followed by a forward slash (“/“) and then a kebab cased version of your package name.
@@ -45,7 +36,6 @@
 If you’re planning to **publish** the package, it is important to choose an appropriate package type (in our case a “library”) and license (e.g. “MIT”). Learn more about open source licenses at [ChooseALicense.com](https://choosealicense.com/).
 
 ## Namespacing
-
 If we want to use the conventional `src/` directory to store our code, we need to tell Composer to map the package’s namespace to that specific directory when creating the autoloader (`vendor/autoload.php`).
 
 We can register our namespace under the “psr-4” autoload key in the `composer.json` file as follows (replace the namespace with your own):
@@ -65,7 +55,6 @@
 ```
 
 ## PSR-4 Autoloading
-
 Now, you might wonder why we needed a "psr-4" key. PSR stands for PHP Standards Recommendations devised by the [PHP Framework Interoperability Group](https://www.php-fig.org/) (PHP-FIG). This group of 20 members, representing a cross-section of the PHP community, proposed a [series of PSR's](https://www.php-fig.org/psr/).
 
 In the list, PSR-4 represents a recommendation regarding autoloading classes from filepaths, replacing the until then prevailing [PSR-0 autoloading standard](https://www.php-fig.org/psr/psr-0/).
@@ -83,9 +72,9 @@
 }
 ```
 
-- Looking for `Book\History\UnitedStates` in `src/Book/History/UnitedStates.php`
+* Looking for `Book\History\UnitedStates` in `src/Book/History/UnitedStates.php`
 
-- Looking for `Vehicle\Air\Wings\Airplane` in `src/Vehicle/Air/Wings/Airplane.php`
+* Looking for `Vehicle\Air\Wings\Airplane` in `src/Vehicle/Air/Wings/Airplane.php`
 
 PSR-4
 
@@ -98,12 +87,11 @@
 }
 ```
 
-- Looking for `Book\History\UnitedStates` in `src/History/UnitedStates.php`
+* Looking for `Book\History\UnitedStates` in `src/History/UnitedStates.php`
 
-- Looking for `Vehicle\Air\Wings\Airplane` in `src/Air/Wings/Airplane.php`
+* Looking for `Vehicle\Air\Wings\Airplane` in `src/Air/Wings/Airplane.php`
 
 ## Importing the package locally
-
 To help with development, you can require a local package in a local Laravel project.
 
 If you have a local Laravel project, you can require your package locally, by defining a custom so called "repository" in the `composer.json` file **of your Laravel application**.
@@ -132,7 +120,6 @@
 **Important:** you will need to perform a composer update in your Laravel application whenever you make changes to the `composer.json` file of your package or any providers it registers.
 
 ## Orchestra Testbench
-
 We now have a `composer.json` file and an empty src/ directory. However, we don’t have access to any Laravel specific functionality as provided by the `Illuminate` components.
 
 To use these components in our package, we’ll require the [Orchestra Testbench](https://github.com/orchestral/testbench). Note that each version of the Laravel framework has a corresponding version of Orchestra Testbench. In this post, I’ll assume we’re developing a package for **Laravel 6.0** which is the latest version at the moment of writing this post.
